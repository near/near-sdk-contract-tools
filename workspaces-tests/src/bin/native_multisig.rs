--- conflicted
+++ resolved
@@ -16,17 +16,8 @@
     borsh::{self, BorshDeserialize, BorshSerialize},
     env, near_bindgen, AccountId, BorshStorageKey, PanicOnDefault, Promise,
 };
-use thiserror::Error;
-
-#[derive(BorshSerialize, BorshStorageKey)]
-<<<<<<< HEAD
-=======
-enum StorageKey {
-    SimpleMultisig,
-}
 
 #[derive(Clone, Debug, BorshSerialize, BorshStorageKey)]
->>>>>>> ea07e3ba
 enum Role {
     Multisig,
 }
@@ -37,33 +28,6 @@
 #[near_bindgen]
 pub struct Contract {}
 
-<<<<<<< HEAD
-=======
-// This single function implementation completely implements simple multisig on
-// the contract
-impl ApprovalManager<NativeTransactionAction, ApprovalState, Configuration<Self>> for Contract {
-    fn root() -> Slot<()> {
-        Slot::new(StorageKey::SimpleMultisig)
-    }
-}
-
-#[derive(Error, Clone, Debug)]
-#[error("Missing role: {0:?}")]
-pub struct MissingRole(Role);
-
-impl AccountAuthorizer for Contract {
-    type AuthorizationError = MissingRole;
-
-    fn is_account_authorized(account_id: &AccountId) -> Result<(), MissingRole> {
-        if Contract::has_role(account_id, &Role::Multisig) {
-            Ok(())
-        } else {
-            Err(MissingRole(Role::Multisig))
-        }
-    }
-}
-
->>>>>>> ea07e3ba
 #[near_bindgen]
 impl Contract {
     const APPROVAL_THRESHOLD: u8 = 2;
