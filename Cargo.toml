--- conflicted
+++ resolved
@@ -13,20 +13,13 @@
 
 [dependencies]
 near-contract-tools-macros = {version = "=0.5.0", path = "./macros"}
-<<<<<<< HEAD
 near-sdk = {version = "=4.1.0-pre.3", features = ["unstable"]}
-serde = "1"
-serde_json = "1"
-thiserror = "1"
-=======
-near-sdk = "4.0.0"
 serde = "1.0.144"
 serde_json = "1.0.85"
 thiserror = "1.0.35"
 
 [dev-dependencies]
 doc-comment = "0.3.3"
->>>>>>> 8cb7be98
 
 [workspace]
 members = [
