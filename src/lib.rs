#![doc = include_str!("../README.md")]
#![cfg_attr(docsrs, feature(doc_auto_cfg))]

use near_sdk::IntoStorageKey;
pub use near_sdk_contract_tools_macros::*;

/// Default storage keys used by various traits' `root()` functions.
#[derive(Clone, Debug)]
pub enum DefaultStorageKey {
    /// Default storage key for [`approval::ApprovalManagerInternal::root`].
    ApprovalManager,
    /// Default storage key for [`standard::nep141::Nep141ControllerInternal::root`].
    Nep141,
    /// Default storage key for [`standard::nep171::Nep171ControllerInternal::root`].
    Nep171,
    /// Default storage key for [`standard::nep177::Nep177ControllerInternal::root`].
    Nep177,
    /// Default storage key for [`standard::nep178::Nep178ControllerInternal::root`].
    Nep178,
    /// Default storage key for [`standard::nep181::Nep181ControllerInternal::root`].
    Nep181,
    /// Default storage key for [`owner::OwnerInternal::root`].
    Owner,
    /// Default storage key for [`pause::PauseInternal::root`].
    Pause,
    /// Default storage key for [`rbac::RbacInternal::root`].
    Rbac,
    /// Default storage key for [`escrow::Escrow::root`]
    Escrow,
}

impl IntoStorageKey for DefaultStorageKey {
    fn into_storage_key(self) -> Vec<u8> {
        match self {
            DefaultStorageKey::ApprovalManager => b"~am".to_vec(),
            DefaultStorageKey::Nep141 => b"~$141".to_vec(),
            DefaultStorageKey::Nep171 => b"~$171".to_vec(),
            DefaultStorageKey::Nep177 => b"~$177".to_vec(),
            DefaultStorageKey::Nep178 => b"~$178".to_vec(),
            DefaultStorageKey::Nep181 => b"~$181".to_vec(),
            DefaultStorageKey::Owner => b"~o".to_vec(),
            DefaultStorageKey::Pause => b"~p".to_vec(),
            DefaultStorageKey::Rbac => b"~r".to_vec(),
            DefaultStorageKey::Escrow => b"~es".to_vec(),
        }
    }
}

pub mod standard;

pub mod approval;
<<<<<<< HEAD
pub mod escrow;
=======
pub mod fast_account_id;
>>>>>>> 690ec868
pub mod migrate;
pub mod owner;
pub mod pause;
pub mod rbac;
pub mod slot;
pub mod upgrade;
pub mod utils;

/// Re-exports of the NFT standard traits.
pub mod nft {
    pub use crate::{
        standard::{nep171::*, nep177::*, nep178::*, nep181::*},
        Nep171, Nep177, Nep178, Nep181, NonFungibleToken,
    };
}<|MERGE_RESOLUTION|>--- conflicted
+++ resolved
@@ -49,11 +49,8 @@
 pub mod standard;
 
 pub mod approval;
-<<<<<<< HEAD
 pub mod escrow;
-=======
 pub mod fast_account_id;
->>>>>>> 690ec868
 pub mod migrate;
 pub mod owner;
 pub mod pause;
