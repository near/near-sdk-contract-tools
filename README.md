--- conflicted
+++ resolved
@@ -1,10 +1,4 @@
-<<<<<<< HEAD
 # near-sdk-contract-tools
-=======
-# This package will be renamed to [`near-sdk-contract-tools`](https://crates.io/crates/near-sdk-contract-tools)
-
-# near-contract-tools
->>>>>>> aa71257e
 
 > Helpful functions and macros for developing smart contracts on NEAR Protocol.
 
@@ -21,7 +15,7 @@
 
 **WARNING:** This is still early software, and there may be breaking changes between versions. I'll try my best to keep the docs & changelogs up-to-date. Don't hesitate to create an issue if find anything wrong.
 
-(Formerly known as `near-contract-tools`.)
+(Formerly known as [`near-contract-tools`](https://crates.io/crates/near-contract-tools).)
 
 ## Benefits
 
